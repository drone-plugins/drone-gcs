# drone-gcs

[![Build Status](http://beta.drone.io/api/badges/drone-plugins/drone-gcs/status.svg)](http://beta.drone.io/drone-plugins/drone-gcs)
[![Coverage Status](https://aircover.co/badges/drone-plugins/drone-gcs/coverage.svg)](https://aircover.co/drone-plugins/drone-gcs)
[![](https://badge.imagelayers.io/plugins/drone-gcs:latest.svg)](https://imagelayers.io/?images=plugins/drone-gcs:latest 'Get your own badge on imagelayers.io')

Drone plugin to publish files and artifacts to Google Cloud Storage. For the usage information and a listing of the available options please take a look at [the docs](DOCS.md).

## Binary

Build the binary using `make`:

```sh
make deps build
```

### Usage

```sh
<<<<<<< HEAD
./drone-google-cloudstorage             \
  --auth-key <auth_key>                 \
  --source "bin/"                       \
  --target "bucket/path/"               \
  --ignore "*.tmp"                      \
  --acl    "allUsers:READER"            \
  --acl    "user@domain.com:OWNER"      \
  --gzip   "js"                         \
  --gzip   "css"                        \
  --cache-control "public,max-age=3600" \
  --metadata '{"x-goog-meta-foo":"bar"}'
=======
./drone-gcs <<EOF
{
    "repo": {
        "clone_url": "git://github.com/drone/drone",
        "owner": "drone",
        "name": "drone",
        "full_name": "drone/drone"
    },
    "system": {
        "link_url": "https://beta.drone.io"
    },
    "build": {
        "number": 22,
        "status": "success",
        "started_at": 1421029603,
        "finished_at": 1421029813,
        "message": "Update the Readme",
        "author": "johnsmith",
        "author_email": "john.smith@gmail.com"
        "event": "push",
        "branch": "master",
        "commit": "436b7a6e2abaddfd35740527353e78a227ddcb2c",
        "ref": "refs/heads/master"
    },
    "workspace": {
        "root": "/drone/src",
        "path": "/drone/src/github.com/drone/drone"
    },
    "vargs": {
        "source": "dist",
        "target": "bucket/dir/",
        "ignore": "bin/*",
        "acl": [
            "allUsers:READER"
        ],
        "gzip": [
            "js",
            "css",
            "html"
        ],
        "cache_control": "public,max-age=3600",
        "metadata": {
            "x-goog-meta-foo": "bar"
        }
    }
}
EOF
>>>>>>> 149dc798
```

## Docker

Build the container using `make`:

```sh
make deps docker
```

### Container usage

```sh
<<<<<<< HEAD
docker run --rm -i \
  -e PLUGIN_SOURCE="dist" \
  -e PLUGIN_TARGET="bucket/dir/" \
  -e PLUGIN_IGNORE="bin/*" \
  -e PLUGIN_ACL="allUsers:READER,user@domain.com:OWNER" \
  -e PLUGIN_GZIP= "js,css,html" \
  -e PLUGIN_CACHE_CONTROL="public,max-age=3600" \
  -e PLUGIN_METADATA='{"x-goog-meta-foo":"bar"}' \
  -v $(pwd):$(pwd) \
  -w $(pwd) \
  plugins/gcs
=======
docker run -i plugins/drone-gcs <<EOF
{
    "repo": {
        "clone_url": "git://github.com/drone/drone",
        "owner": "drone",
        "name": "drone",
        "full_name": "drone/drone"
    },
    "system": {
        "link_url": "https://beta.drone.io"
    },
    "build": {
        "number": 22,
        "status": "success",
        "started_at": 1421029603,
        "finished_at": 1421029813,
        "message": "Update the Readme",
        "author": "johnsmith",
        "author_email": "john.smith@gmail.com"
        "event": "push",
        "branch": "master",
        "commit": "436b7a6e2abaddfd35740527353e78a227ddcb2c",
        "ref": "refs/heads/master"
    },
    "workspace": {
        "root": "/drone/src",
        "path": "/drone/src/github.com/drone/drone"
    },
    "vargs": {
        "source": "dist",
        "target": "bucket/dir/",
        "ignore": "bin/*",
        "acl": [
            "allUsers:READER"
        ],
        "gzip": [
            "js",
            "css",
            "html"
        ],
        "cache_control": "public,max-age=3600",
        "metadata": {
            "x-goog-meta-foo": "bar"
        }
    }
}
EOF
>>>>>>> 149dc798
```<|MERGE_RESOLUTION|>--- conflicted
+++ resolved
@@ -17,8 +17,7 @@
 ### Usage
 
 ```sh
-<<<<<<< HEAD
-./drone-google-cloudstorage             \
+./drone-gcs                             \
   --auth-key <auth_key>                 \
   --source "bin/"                       \
   --target "bucket/path/"               \
@@ -29,55 +28,6 @@
   --gzip   "css"                        \
   --cache-control "public,max-age=3600" \
   --metadata '{"x-goog-meta-foo":"bar"}'
-=======
-./drone-gcs <<EOF
-{
-    "repo": {
-        "clone_url": "git://github.com/drone/drone",
-        "owner": "drone",
-        "name": "drone",
-        "full_name": "drone/drone"
-    },
-    "system": {
-        "link_url": "https://beta.drone.io"
-    },
-    "build": {
-        "number": 22,
-        "status": "success",
-        "started_at": 1421029603,
-        "finished_at": 1421029813,
-        "message": "Update the Readme",
-        "author": "johnsmith",
-        "author_email": "john.smith@gmail.com"
-        "event": "push",
-        "branch": "master",
-        "commit": "436b7a6e2abaddfd35740527353e78a227ddcb2c",
-        "ref": "refs/heads/master"
-    },
-    "workspace": {
-        "root": "/drone/src",
-        "path": "/drone/src/github.com/drone/drone"
-    },
-    "vargs": {
-        "source": "dist",
-        "target": "bucket/dir/",
-        "ignore": "bin/*",
-        "acl": [
-            "allUsers:READER"
-        ],
-        "gzip": [
-            "js",
-            "css",
-            "html"
-        ],
-        "cache_control": "public,max-age=3600",
-        "metadata": {
-            "x-goog-meta-foo": "bar"
-        }
-    }
-}
-EOF
->>>>>>> 149dc798
 ```
 
 ## Docker
@@ -91,7 +41,6 @@
 ### Container usage
 
 ```sh
-<<<<<<< HEAD
 docker run --rm -i \
   -e PLUGIN_SOURCE="dist" \
   -e PLUGIN_TARGET="bucket/dir/" \
@@ -103,53 +52,4 @@
   -v $(pwd):$(pwd) \
   -w $(pwd) \
   plugins/gcs
-=======
-docker run -i plugins/drone-gcs <<EOF
-{
-    "repo": {
-        "clone_url": "git://github.com/drone/drone",
-        "owner": "drone",
-        "name": "drone",
-        "full_name": "drone/drone"
-    },
-    "system": {
-        "link_url": "https://beta.drone.io"
-    },
-    "build": {
-        "number": 22,
-        "status": "success",
-        "started_at": 1421029603,
-        "finished_at": 1421029813,
-        "message": "Update the Readme",
-        "author": "johnsmith",
-        "author_email": "john.smith@gmail.com"
-        "event": "push",
-        "branch": "master",
-        "commit": "436b7a6e2abaddfd35740527353e78a227ddcb2c",
-        "ref": "refs/heads/master"
-    },
-    "workspace": {
-        "root": "/drone/src",
-        "path": "/drone/src/github.com/drone/drone"
-    },
-    "vargs": {
-        "source": "dist",
-        "target": "bucket/dir/",
-        "ignore": "bin/*",
-        "acl": [
-            "allUsers:READER"
-        ],
-        "gzip": [
-            "js",
-            "css",
-            "html"
-        ],
-        "cache_control": "public,max-age=3600",
-        "metadata": {
-            "x-goog-meta-foo": "bar"
-        }
-    }
-}
-EOF
->>>>>>> 149dc798
 ```